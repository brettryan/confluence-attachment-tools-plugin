--- conflicted
+++ resolved
@@ -116,8 +116,6 @@
         System.out.println("Purge old attachments completed.");
     }
 
-<<<<<<< HEAD
-=======
     //TODO: Not sure if I can do this at the moment.
     private void processSpace(Space space, PurgeAttachmentSettings sng) {
         //attachmentManager.getAttachmentDao().
@@ -148,5 +146,4 @@
         return sng;
     }
 
->>>>>>> 7dc9fa9f
 }