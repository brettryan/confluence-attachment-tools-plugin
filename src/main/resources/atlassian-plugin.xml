<?xml version="1.0" encoding="UTF-8"?>

<atlassian-plugin key="${project.groupId}.${project.artifactId}"
                  name="${project.name}"
                  plugins-version="2">

  <plugin-info>
    <description>${project.description}</description>
    <version>${project.version}</version>
    <vendor name="${project.organization.name}"
            url="${project.organization.url}" />
  </plugin-info>

<<<<<<< HEAD
  <!--
  Workaround for versions prior 4.0.1 to allow dependency injection.
  See: https://developer.atlassian.com/display/CONFDEV/Workaround+pattern+for+autowiring+jobs
  -->
  <component key="purge-old-attachments-jobdetail"
             name="Purge attachments job-detail"
             class="com.drunkendev.confluence.plugins.attachments.PurgeOldAttachmentsJobDetail">
    <description>Confluence &lt; 4.0.1 compatible job detail.</description>
    <interface>org.quartz.JobDetail</interface>
  </component>
=======
  <resource type="i18n" name="i18n" location="i18n" />
>>>>>>> 6891c63b

  <job key="purge-old-attachments-job"
       name="Purge Old Attachment Versions"
       class="com.drunkendev.confluence.plugins.attachments.PurgeOldAttachmentsJob"
       perClusterJob="false" />

  <trigger key="purge-old-attachments-trigger"
           name="Purge Old Attachments Trigger">
    <job key="purge-old-attachments-jobdetail" />
    <!-- Run once a day -->
    <schedule repeat-interval="86400000"/>
    <managed editable="true"
             keepingHistory="true"
             canRunAdhoc="true"
             canDisable="true" />
  </trigger>

</atlassian-plugin><|MERGE_RESOLUTION|>--- conflicted
+++ resolved
@@ -11,7 +11,8 @@
             url="${project.organization.url}" />
   </plugin-info>
 
-<<<<<<< HEAD
+  <resource type="i18n" name="i18n" location="i18n" />
+
   <!--
   Workaround for versions prior 4.0.1 to allow dependency injection.
   See: https://developer.atlassian.com/display/CONFDEV/Workaround+pattern+for+autowiring+jobs
@@ -22,9 +23,6 @@
     <description>Confluence &lt; 4.0.1 compatible job detail.</description>
     <interface>org.quartz.JobDetail</interface>
   </component>
-=======
-  <resource type="i18n" name="i18n" location="i18n" />
->>>>>>> 6891c63b
 
   <job key="purge-old-attachments-job"
        name="Purge Old Attachment Versions"
